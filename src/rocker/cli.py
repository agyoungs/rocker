# Copyright 2019 Open Source Robotics Foundation

# Licensed under the Apache License, Version 2.0 (the "License");
# you may not use this file except in compliance with the License.
# You may obtain a copy of the License at
#
#     http://www.apache.org/licenses/LICENSE-2.0
#
# Unless required by applicable law or agreed to in writing, software
# distributed under the License is distributed on an "AS IS" BASIS,
# WITHOUT WARRANTIES OR CONDITIONS OF ANY KIND, either express or implied.
# See the License for the specific language governing permissions and
# limitations under the License.

import argparse
import os
import sys
import yaml

from .core import DockerImageGenerator
from .core import get_rocker_version
from .core import RockerExtensionManager
from .core import DependencyMissing
from .core import ExtensionError
from .core import OPERATIONS_DRY_RUN
from .core import OPERATIONS_INTERACTIVE
from .core import OPERATIONS_NON_INTERACTIVE
from .core import OPERATION_MODES

from .os_detector import detect_os


def main():

    parser = argparse.ArgumentParser(
        description='A tool for running docker with extra options',
        formatter_class=argparse.ArgumentDefaultsHelpFormatter)
    parser.add_argument('image')
    parser.add_argument('command', nargs='*', default='')
<<<<<<< HEAD
    parser.add_argument('--config', help='''Optional yaml file to handle command line arguments 
        (except positional args) as a config file. This config will override any other command line 
        arguments of the same name as the yaml keys (e.g. "--user-override-name" would have the key 
        "user_override_name" in the config file)''')
    parser.add_argument('--noexecute', action='store_true', help='Deprecated')
=======
    parser.add_argument('--noexecute', action='store_true', help='Deprecated') # TODO(tfoote) add when 3.13 is minimum supported, deprecated=True 
>>>>>>> ade98031
    parser.add_argument('--nocache', action='store_true')
    parser.add_argument('--nocleanup', action='store_true', help='do not remove the docker container when stopped')
    parser.add_argument('--persist-image', action='store_true', help='do not remove the docker image when stopped', default=False) #TODO(tfoote) Add a name to it if persisting
    parser.add_argument('--pull', action='store_true')
    parser.add_argument('--version', action='version',
        version='%(prog)s ' + get_rocker_version())

    try:
        extension_manager = RockerExtensionManager()
        default_args = {}
        extension_manager.extend_cli_parser(parser, default_args)
    except DependencyMissing as ex:
        # Catch errors if docker is missing or inaccessible.
        parser.error("DependencyMissing encountered: %s" % ex)

    args = parser.parse_args()
    args_dict = vars(args)

    # Load config file if provided
    if args.config:
        with open(args.config, 'r') as f:
            config = yaml.safe_load(f)
        args_dict.update(config)

    if args.noexecute:
        from .core import OPERATIONS_DRY_RUN
        args_dict['mode'] = OPERATIONS_DRY_RUN
        print('DEPRECATION Warning: --noexecute is deprecated for --mode dry-run please switch your usage by December 2020')
    
    # validate_operating_mode
    operating_mode = args_dict.get('mode')
    # Don't try to be interactive if there's no tty
    if not os.isatty(sys.__stdin__.fileno()):
        if operating_mode == OPERATIONS_INTERACTIVE:
            parser.error("No tty detected cannot operate in interactive mode")
        elif not operating_mode:
            print("No tty detected for stdin defaulting mode to non-interactive")
            args_dict['mode'] = OPERATIONS_NON_INTERACTIVE
    
    # Check if detach extension is active and deconflict with interactive
    detach_active = args_dict.get('detach')
    operating_mode = args_dict.get('mode')
    if detach_active:
        if operating_mode == OPERATIONS_INTERACTIVE:
            parser.error("Command line option --mode=interactive and --detach are mutually exclusive")
        elif not operating_mode:
            print(f"Detach extension active, defaulting mode to {OPERATIONS_NON_INTERACTIVE}")
            args_dict['mode'] = OPERATIONS_NON_INTERACTIVE
    # TODO(tfoote) Deal with the case of dry-run + detach
    # Right now the printed results will include '-it'
    # But based on testing the --detach overrides -it in docker so it's ok.

    # Default to non-interactive if unset
    if args_dict.get('mode') not in OPERATION_MODES:
        print("Mode unset, defaulting to interactive")
        args_dict['mode'] = OPERATIONS_NON_INTERACTIVE

    try:
        active_extensions = extension_manager.get_active_extensions(args_dict)
    except ExtensionError as e:
        print(f"ERROR! {str(e)}")
        return 1
    print("Active extensions %s" % [e.get_name() for e in active_extensions])

    base_image = args.image

    dig = DockerImageGenerator(active_extensions, args_dict, base_image)
    exit_code = dig.build(**vars(args))
    if exit_code != 0:
        print("Build failed exiting")
        if not (args_dict['persist_image'] or args_dict.get('image_name')):
            dig.clear_image()
        return exit_code
    # Convert command into string
    args.command = ' '.join(args.command)
    result = dig.run(**args_dict)
    if not (args_dict['persist_image'] or args_dict.get('image_name')):
        print(f'Clearing Image: {dig.image_id}s\nTo not clean up use --persist-images')
        dig.clear_image()
    return result


def detect_image_os():
    parser = argparse.ArgumentParser(description='Detect the os in an image')
    parser.add_argument('image')
    parser.add_argument('--verbose', action='store_true',
        help='Display verbose output of the process')

    args = parser.parse_args()    

    results = detect_os(args.image, print if args.verbose else None)
    print(results)
    if results:
        return 0
    else:
        return 1<|MERGE_RESOLUTION|>--- conflicted
+++ resolved
@@ -37,15 +37,11 @@
         formatter_class=argparse.ArgumentDefaultsHelpFormatter)
     parser.add_argument('image')
     parser.add_argument('command', nargs='*', default='')
-<<<<<<< HEAD
     parser.add_argument('--config', help='''Optional yaml file to handle command line arguments 
         (except positional args) as a config file. This config will override any other command line 
         arguments of the same name as the yaml keys (e.g. "--user-override-name" would have the key 
         "user_override_name" in the config file)''')
-    parser.add_argument('--noexecute', action='store_true', help='Deprecated')
-=======
     parser.add_argument('--noexecute', action='store_true', help='Deprecated') # TODO(tfoote) add when 3.13 is minimum supported, deprecated=True 
->>>>>>> ade98031
     parser.add_argument('--nocache', action='store_true')
     parser.add_argument('--nocleanup', action='store_true', help='do not remove the docker container when stopped')
     parser.add_argument('--persist-image', action='store_true', help='do not remove the docker image when stopped', default=False) #TODO(tfoote) Add a name to it if persisting
